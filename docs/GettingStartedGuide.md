# Getting Started Guide

To begin with `harp.gl`, we provide a few starting points:

<<<<<<< HEAD
- [Import harp.gl with simple bundle](#simple)
- [Create simple app](#npm) using npm
- [Integrate `harp.gl` into your existing Webpack based project](#integrate)
- [Integrate `harp.gl` into your existing Angular application](GettingStartedAngular.md)
- [Look at examples](#examples)
- [Don't forget the credentials](#credentials)
=======
-   [Import harp.gl with simple bundle](#simple)
-   [Create simple app](#npm) using npm
-   [Integrate `harp.gl` into your existing Webpack based project](#integrate)
-   [Look at examples](#examples)
-   [Don't forget the credentials](#credentials)
>>>>>>> 26b5ce2e

## <a name="simple"></a> Import harp.gl with simple bundle

Add `three.js` and `harp.gl` to your html and create a canvas with an id `map`:

```html
<html>
    <head>
        <style>
            body,
            html {
                border: 0;
                margin: 0;
                padding: 0;
            }
            #map {
                height: 100vh;
                width: 100vw;
            }
        </style>
        <script src="https://unpkg.com/three/build/three.min.js"></script>
        <script src="https://unpkg.com/@here/harp.gl/dist/harp.js"></script>
    </head>
    <body>
        <canvas id="map"></canvas>
        <script src="index.js"></script>
    </body>
</html>
```

Initialize the map:

```javascript
const map = new harp.MapView({
    canvas: document.getElementById("map"),
    theme:
        "https://unpkg.com/@here/harp-map-theme@latest/resources/berlin_tilezen_night_reduced.json",
    target: new harp.GeoCoordinates(37.773972, -122.431297), //San Francisco,
    zoomLevel: 13
});
const controls = new harp.MapControls(map);

window.onresize = () => map.resize(window.innerWidth, window.innerHeight);

const omvDataSource = new harp.OmvDataSource({
    baseUrl: "https://vector.hereapi.com/v2/vectortiles/base/mc",
    apiFormat: harp.APIFormat.XYZOMV,
    styleSetName: "tilezen",
    authenticationCode: "YOUR-APIKEY",
    authenticationMethod: {
        method: harp.AuthenticationMethod.QueryString,
        name: "apikey"
    }
});
map.addDataSource(omvDataSource);
```

You need to [obtain an apikey](#credentials) to replace `YOUR-APIKEY` and use the service to download vector tiles.

For more information on the simple bundle, please visit the [@here/harp.gl module](../@here/harp.gl) directory.

For an in depth tutorial on getting started with harp.gl, please visit the [HERE Developer portal](https://developer.here.com/tutorials/harpgl/).

## <a name="npm"></a> Create Typescript app using `npm`

You can create simple `harp.gl` app using the package initializer [`@here/create-harp.gl-app`](https://github.com/heremaps/harp.gl/tree/master/%40here/create-harp.gl-app):

```shell
npm init @here/harp.gl-app
```

## <a name="integrate"></a> Integrate `harp.gl` into your existing Webpack based project

### Introduction

`harp.gl` is distributed as `CommonJS` modules conatined in `npm` packages. Modules in `CommonJS`
format require us to use some javascript code bundler - this example will faciliate `webpack`.

### Installation

Install them into your project:

```shell
npm install --save @here/harp-mapview @here/harp-vectortile-datasource @here/harp-map-theme
```

You have installed 3 key components needed to render basic map:

-   `@here/harp-mapview` - map renderer itself
-   `@here/harp-vectortile-datasource` - tile provider based on OMV/MVT vector tile format
-   `@here/harp-map-theme` - default theme and font resources required to render map in OMV/tilezen
    scheme

Since Three.js is a peer dependency of harp.gl it has to be installed as well. To get the version
that you should install you can use npm view.

```shell
THREE=`npm view @here/harp-mapview peerDependencies.three`
npm install --save three@$THREE
```

### Decoder bundle

Our example will decode OMV/MVT tiles in Web Workers, so we can achieve high performance because creating geometry from vector tiles is CPU intensive. For this, we need to create separate bundle with code that will run in Web Workers dedicated to
decoding.

Create a file named `./harp-gl-decoders.js` to initialize the decoding service:

```javascript
import { OmvTileDecoderService } from "@here/harp-vectortile-datasource/index-worker";

OmvTileDecoderService.start();
```

### Create DOM container

`harp.gl` renders map on `HTML` `canvas` element. Add it to your HTML document:

```html
<!-- index.html -->
<canvas id="mapCanvas"></canvas>
<style>
    #mapCanvas {
        width: 500px;
        height: 300px;
        padding: 0;
        border: 0;
    }
</style>
```

### Webpack configuration

Install the webpack utilities into your project:

```shell
npm install --save-dev @here/harp-webpack-utils
```

Add the following lines to your `webpack.config.js`:

```javascript
const { addHarpWebpackConfig } = require("@here/harp-webpack-utils/scripts/HarpWebpackConfig");
const myConfig = {};
module.exports = addHarpWebpackConfig(myConfig, {
    mainEntry: "./index.js",
    decoderEntry: "./harp-gl-decoders.js",
    htmlTemplate: "./index.html"
});
```

`myConfig` is your existing Webpack configuration. Configuration values in `myConfig` will override any values generated by `addHarpWebpackConfig`.
`./index.js` is the path to your main application code. Will be used as the entry point for the main application bundle. May be omitted if Webpack `entry` configuration is included in `myConfig`.
`./harp-gl-decoders.js` is the path to your decoder service. Will be used as the entry point for the web worker decoder bundle. If omitted no decoder bundle will be created.
`./index.html` is the path to your HTML template index page. May be omitted if HTML configuration is included in `myConfig`.

### MapView

Then, you have to create [`MapView`](https://www.harp.gl/docs/master/doc/classes/_here_harp_mapview.mapview.html) that is will render map on `mapCanvas`:

```javascript
// index.js
import { MapView } from "@here/harp-mapview";

const mapCanvas = document.getElementById("mapCanvas");
const mapView = new MapView({
    canvas: mapCanvas,
    theme: "node_modules/@here/harp-map-theme/resources/berlin_tilezen_base.json",
    // note, this URL may vary depending on configuration of webpack
    // for this example, it is assumed that app is server from project root
    decoderUrl: "harp-gl-decoders.bundle.js"
    // note, this URL may vary depending on configuration of webpack
    // for this example, it is assumed that webpack emits bundles to project root
});
```

Next, you have to initialize default view settings like camera height over ground and location of
map center:

```javascript
// index.js
import { GeoCoordinates } from "@here/harp-geoutils";

// ...
mapView.camera.position.set(0, 0, 800);
mapView.geoCenter = new GeoCoordinates(40.70398928, -74.01319808, 0);
mapView.resize(mapCanvas.clientWidth, mapCanvas.clientHeight);
```

### Attach data source

Last step is adding some
[`OmvDataSource`](https://www.harp.gl/docs/master/doc/classes/_here_harp_omv_datasource.omvdatasource.html)
to our `MapView` instance:

```javascript
import {
    APIFormat,
    AuthenticationTypeMapboxV4,
    OmvDataSource
} from "@here/harp-vectortile-datasource";

const dataSource = new OmvDataSource({
    baseUrl: "https://vector.hereapi.com/v2/vectortiles/base/mc",
    apiFormat: harp.APIFormat.XYZOMV,
    styleSetName: "tilezen",
    authenticationCode: "YOUR-APIKEY",
    authenticationMethod: {
        method: harp.AuthenticationMethod.QueryString,
        name: "apikey"
    }
});
mapView.addDataSource(dataSource);
```

You need to [obtain an apikey](#credentials) to replace `YOUR-APIKEY` and use the service to download vector tiles.

### Enable user interaction with map

What we've achieved so far is basic, static non-interactive. If you want to enable control of map
like panning, rotating use
[`MapControls`](https://www.harp.gl/docs/master/doc/classes/_here_harp_map_controls.mapcontrols.html)

Note, this requires additional module: `npm install --save @here/harp-map-controls`.

```javascript
import { MapControls } from "@here/harp-map-controls";
MapControls.create(mapView);
```

## <a name="examples"></a> Examine examples

To begin with, we suggest taking a look at our most basic example, the equivalent of a `hello_world` in
the [examples package](../@here/harp-examples/README.md)

## <a name="credentials"></a> HERE Credentials

In order to use some of the HERE Services, you would need to register
and generate credentials.

First, you need to become a [HERE Developer](https://developer.here.com/).

Afterwards, please read the [Authentication and Authorization Guide](https://developer.here.com/documentation/authentication/dev_guide/index.html).

For [Map Tile API](https://developer.here.com/documentation/map-tile/dev_guide/topics/quick-start-map-tile.html), which is needed for the webtile examples, you need to generate an `apikey`.

For [Vector Tiles](https://developer.here.com/documentation/vector-tiles-api/dev_guide/index.html), you need to generate an `apikey`.

These credentials need to be passed to the Service in order to retrieve tiles, please see the
examples to check how it is done.<|MERGE_RESOLUTION|>--- conflicted
+++ resolved
@@ -2,20 +2,12 @@
 
 To begin with `harp.gl`, we provide a few starting points:
 
-<<<<<<< HEAD
-- [Import harp.gl with simple bundle](#simple)
-- [Create simple app](#npm) using npm
-- [Integrate `harp.gl` into your existing Webpack based project](#integrate)
-- [Integrate `harp.gl` into your existing Angular application](GettingStartedAngular.md)
-- [Look at examples](#examples)
-- [Don't forget the credentials](#credentials)
-=======
 -   [Import harp.gl with simple bundle](#simple)
 -   [Create simple app](#npm) using npm
 -   [Integrate `harp.gl` into your existing Webpack based project](#integrate)
+-   [Integrate `harp.gl` into your existing Angular application](GettingStartedAngular.md)
 -   [Look at examples](#examples)
 -   [Don't forget the credentials](#credentials)
->>>>>>> 26b5ce2e
 
 ## <a name="simple"></a> Import harp.gl with simple bundle
 
